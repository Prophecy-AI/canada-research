--- conflicted
+++ resolved
@@ -33,18 +33,11 @@
     # Memory limit per stream
     max_buffer_size: int = DEFAULT_MAX_BUFFER_SIZE
 
-<<<<<<< HEAD
     # PTY master file descriptor (optional). If >=0, ReadBashOutput can pull directly from PTY.
-=======
-    # PTY master file descriptor (optional). If >=0 we read from this fd instead of process pipes.
->>>>>>> f796db62
     master_fd: int = -1
 
     # Collector task (for cleanup)
     collector_task: Optional[asyncio.Task] = None
-    
-    # Timestamp of last output (for detecting stalled processes)
-    last_output_time: float = field(default_factory=time.time)
 
     def append_stdout(self, data: bytes) -> None:
         """Append stdout data, enforcing max buffer size"""
