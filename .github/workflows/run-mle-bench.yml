name: Run MLE-Bench Agent

on:
  workflow_dispatch:
    inputs:
      competition_set:
        description: 'Competition set to run'
        required: true
        type: choice
        options:
          - custom-set.txt
          - low.txt (Lite - 21 competitions)
          - medium.txt (38 competitions)
          - high.txt (14 competitions)
          - dev.txt (6 competitions)
        default: 'custom-set.txt'

      custom_competitions:
        description: 'Custom competitions (one per line, overrides competition_set if provided)'
        required: false
        type: string

      dry_run:
        description: 'Dry run mode (validate without executing)'
        required: false
        type: boolean
        default: false

      target_gpu:
        description: 'Target specific GPU machine (leave empty for any available)'
        required: false
        type: choice
        options:
          - any
          - gpu-1
          - gpu-2
          - gpu-3
          - gpu-4
          - gpu-5
          - gpu-6
          - gpu-7
<<<<<<< HEAD
          - gpu-8
=======
>>>>>>> 2637ef12
        default: 'any'

jobs:
  run-agent:
    # Support concurrency: 7 (no group = all can run simultaneously)
    runs-on:
      - self-hosted
      - gpu
      - ${{ github.event.inputs.target_gpu != 'any' && github.event.inputs.target_gpu || 'gpu' }}

    timeout-minutes: 1440  # 24 hours max

    steps:
      - name: Show run configuration
        run: |
          echo "=========================================="
          echo "MLE-Bench Run Configuration"
          echo "=========================================="
          echo "Branch: ${{ github.ref_name }}"
          echo "Competition set: ${{ github.event.inputs.competition_set }}"
          echo "Dry run: ${{ github.event.inputs.dry_run }}"
          echo "Target GPU: ${{ github.event.inputs.target_gpu }}"
          echo "Runner: $(hostname)"
          echo "Run ID: ${{ github.run_id }}"
          echo "Run Number: ${{ github.run_number }}"
          echo "=========================================="

      - name: Clean workspace
        run: |
          echo "Cleaning workspace..."
          cd $GITHUB_WORKSPACE || true

          # Remove ALL Python bytecode
          find . -type d -name "__pycache__" -exec rm -rf {} + 2>/dev/null || true
          find . -type f -name "*.pyc" -delete 2>/dev/null || true
          find . -type f -name "*.pyo" -delete 2>/dev/null || true

          # Clean git
          git clean -fdx || true
          git reset --hard HEAD || true

          echo "✅ Workspace cleaned (including Python bytecode)"

      - name: Checkout code
        uses: actions/checkout@v4
        with:
          clean: true
          lfs: true

      - name: Setup competition set
        run: |
          cd mle-bench/experiments/splits

          # If custom competitions provided, use those
          if [ -n "${{ github.event.inputs.custom_competitions }}" ]; then
            echo "Using custom competitions list:"
            echo "${{ github.event.inputs.custom_competitions }}" | tee custom-set.txt
          else
            # Extract filename from selection (e.g., "low.txt (Lite - 21 competitions)" -> "low.txt")
            COMP_FILE=$(echo "${{ github.event.inputs.competition_set }}" | awk '{print $1}')
            echo "Using competition set: $COMP_FILE"

            # If not custom-set.txt, copy to custom-set.txt for script
            if [ "$COMP_FILE" != "custom-set.txt" ]; then
              cp "$COMP_FILE" custom-set.txt
              echo "Copied $COMP_FILE to custom-set.txt"
            fi
          fi

          echo ""
          echo "Competitions to run:"
          cat custom-set.txt

      - name: Setup Python environment
        run: |
          cd mle-bench

          # Create venv if it doesn't exist
          if [ ! -d "venv" ]; then
            echo "Creating virtual environment..."
            python3 -m venv venv
          fi

          # Activate venv and install mlebench in NON-EDITABLE mode
          source venv/bin/activate
          echo "Installing mlebench (non-editable mode to avoid import conflicts)..."
          pip install --no-cache-dir .

          echo "✅ Python environment ready"
          echo "   Python: $(which python)"
          echo "   mlebench: $(python -c 'import mlebench; print(mlebench.__file__)')"
          echo "   NOTE: Agent code runs inside Docker container (isolated)"

      - name: Run MLE-Bench
        timeout-minutes: 1400  # 23.3 hours (slightly less than job timeout for cleanup)
        env:
          ANTHROPIC_API_KEY: ${{ secrets.ANTHROPIC_API_KEY }}
          OPENAI_API_KEY: ${{ secrets.OPENAI_API_KEY }}
<<<<<<< HEAD
          DEEPSEEK_API_KEY: ${{ secrets.DEEPSEEK_API_KEY }}
          IMAGE_TAG: agent_v5_kaggle:run-${{ github.run_id }}
=======
          IMAGE_TAG: agent_v6:run-${{ github.run_id }}
>>>>>>> 2637ef12
          RUN_ID: ${{ github.run_id }}
          DRY_RUN: ${{ github.event.inputs.dry_run }}
        run: |
          cd mle-bench

          # Activate venv
          source venv/bin/activate

          echo "Starting MLE-Bench with:"
          echo "  Working directory: $(pwd)"
          echo "  IMAGE_TAG: $IMAGE_TAG"
          echo "  RUN_ID: $RUN_ID"
          echo "  DRY_RUN: $DRY_RUN"
          echo "  Python: $(which python)"
          echo ""

          # Run the script (foreground execution with trap handlers)
          # Logs will stream in real-time
          # Ctrl+C or cancellation will trigger cleanup automatically
          ./RUN_AGENT_V6.sh

      - name: Summarize agent logs with Claude
        if: always() && github.event.inputs.dry_run == 'false'
        env:
          ANTHROPIC_API_KEY: ${{ secrets.ANTHROPIC_API_KEY }}
          CLAUDE_SUMMARY_MODEL: claude-sonnet-4-5-20250929
        run: |
          cd ${{ github.workspace }}/mle-bench
          source venv/bin/activate

          echo "Installing anthropic package for log summarization..."
          pip install anthropic

          RUN_GROUP=$(ls -t runs/ 2>/dev/null | head -1)

          if [ -z "$RUN_GROUP" ]; then
            echo "No run group found; skipping log summarization."
            exit 0
          fi

          echo "RUN_GROUP=$RUN_GROUP" >> $GITHUB_ENV

          echo "Running log summarization with Claude..."
          python scripts/summarize_logs.py \
            --run-group "$RUN_GROUP" \
            --output-dir "runs/$RUN_GROUP/log_reviews" \
            --output-zip "runs/$RUN_GROUP/log_reviews.zip" \
            --model "${CLAUDE_SUMMARY_MODEL}"

      - name: Display log summaries
        if: always() && github.event.inputs.dry_run == 'false'
        run: |
          cd ${{ github.workspace }}/mle-bench

          RUN_GROUP=$(ls -t runs/ 2>/dev/null | head -1)

          if [ -z "$RUN_GROUP" ]; then
            echo "No run group found; skipping summary display."
            exit 0
          fi

          REVIEWS_DIR="runs/$RUN_GROUP/log_reviews"

          if [ ! -d "$REVIEWS_DIR" ]; then
            echo "⚠️  No log reviews directory found at $REVIEWS_DIR"
            exit 0
          fi

          echo ""
          echo "=========================================="
          echo "Agent Log Summaries"
          echo "=========================================="
          echo "Run group: $RUN_GROUP"
          echo ""

          # Display summaries for each competition
          for run_dir in "$REVIEWS_DIR"/*; do
            if [ -d "$run_dir" ]; then
              RUN_NAME=$(basename "$run_dir")
              SUMMARY_FILE="$run_dir/claude-summary.txt"

              if [ -f "$SUMMARY_FILE" ]; then
                echo "────────────────────────────────────────"
                echo "Competition: $RUN_NAME"
                echo "────────────────────────────────────────"
                cat "$SUMMARY_FILE"
                echo ""
              fi
            fi
          done

          echo "=========================================="
          echo "Download 'agent-log-summaries' artifact for full details"
          echo "=========================================="

      - name: Upload results
        if: always() && github.event.inputs.dry_run == 'false'
        uses: actions/upload-artifact@v4
        with:
          name: mle-bench-results-${{ github.ref_name }}-run${{ github.run_number }}
          path: ${{ github.workspace }}/mle-bench/runs/
          retention-days: 30

      - name: Upload grading report
        if: always() && github.event.inputs.dry_run == 'false'
        uses: actions/upload-artifact@v4
        with:
          name: grading-report-${{ github.ref_name }}-run${{ github.run_number }}
          path: |
            ${{ github.workspace }}/mle-bench/runs/*/*_grading_report.json
            ${{ github.workspace }}/mle-bench/runs/*/results.json
          retention-days: 90

      - name: Upload log summaries
        if: always() && github.event.inputs.dry_run == 'false'
        uses: actions/upload-artifact@v4
        with:
          name: agent-log-summaries-${{ github.ref_name }}-run${{ github.run_number }}
          path: ${{ github.workspace }}/mle-bench/runs/*/log_reviews.zip
          if-no-files-found: warn
          retention-days: 90

      - name: Display results summary
        if: always() && github.event.inputs.dry_run == 'false'
        run: |
          cd ${{ github.workspace }}/mle-bench

          # Find latest run
          RUN_GROUP=$(ls -t runs/ 2>/dev/null | head -1)

          if [ -n "$RUN_GROUP" ]; then
            echo ""
            echo "=========================================="
            echo "Results Summary"
            echo "=========================================="
            echo "Run group: $RUN_GROUP"
            echo ""

            # Find grading report (either format)
            GRADING_REPORT=$(find "runs/$RUN_GROUP/" -name "*_grading_report.json" -o -name "results.json" | head -1)

            if [ -n "$GRADING_REPORT" ]; then
              echo "Grading Results:"
              cat "$GRADING_REPORT" | head -50
            else
              echo "⚠️  Grading results not found"
              echo "Files in run directory:"
              ls -la "runs/$RUN_GROUP/"
            fi

            echo ""
            echo "Download artifacts above to see full results"
          else
            echo "⚠️  No results found"
          fi

      - name: Cleanup Docker
        if: always()
        env:
          RUN_ID: ${{ github.run_id }}
        run: |
          echo "=========================================="
          echo "Docker Cleanup"
          echo "=========================================="

          # Use cleanup script (idempotent, safe to run multiple times)
          cd ${{ github.workspace }}
          bash scripts/cleanup-containers.sh || true

          echo ""
          echo "Cleaning up Docker images..."

          # Remove the specific image we built
          docker image rm agent_v6:run-${{ github.run_id }} 2>/dev/null || true

          # Clean up stopped containers
          docker container prune -f

          # Clean up dangling images
          docker image prune -f

          # Show remaining disk usage
          echo ""
          echo "Docker disk usage after cleanup:"
          docker system df

      - name: Cleanup workspace
        if: always()
        run: |
          # Clean up large files but keep code for debugging
          cd ${{ github.workspace }}/mle-bench

          # Remove downloaded competition data (can be re-downloaded)
          rm -rf data/ 2>/dev/null || true

          # Remove large model checkpoints if any
          find runs/ -name "*.pth" -o -name "*.pt" -o -name "*.h5" | xargs rm -f 2>/dev/null || true

          echo "Workspace cleanup complete"<|MERGE_RESOLUTION|>--- conflicted
+++ resolved
@@ -39,10 +39,6 @@
           - gpu-5
           - gpu-6
           - gpu-7
-<<<<<<< HEAD
-          - gpu-8
-=======
->>>>>>> 2637ef12
         default: 'any'
 
 jobs:
@@ -129,7 +125,7 @@
           # Activate venv and install mlebench in NON-EDITABLE mode
           source venv/bin/activate
           echo "Installing mlebench (non-editable mode to avoid import conflicts)..."
-          pip install --no-cache-dir .
+          pip install --force-reinstall --no-cache-dir . --quiet
 
           echo "✅ Python environment ready"
           echo "   Python: $(which python)"
@@ -141,12 +137,7 @@
         env:
           ANTHROPIC_API_KEY: ${{ secrets.ANTHROPIC_API_KEY }}
           OPENAI_API_KEY: ${{ secrets.OPENAI_API_KEY }}
-<<<<<<< HEAD
-          DEEPSEEK_API_KEY: ${{ secrets.DEEPSEEK_API_KEY }}
-          IMAGE_TAG: agent_v5_kaggle:run-${{ github.run_id }}
-=======
           IMAGE_TAG: agent_v6:run-${{ github.run_id }}
->>>>>>> 2637ef12
           RUN_ID: ${{ github.run_id }}
           DRY_RUN: ${{ github.event.inputs.dry_run }}
         run: |
@@ -167,80 +158,6 @@
           # Logs will stream in real-time
           # Ctrl+C or cancellation will trigger cleanup automatically
           ./RUN_AGENT_V6.sh
-
-      - name: Summarize agent logs with Claude
-        if: always() && github.event.inputs.dry_run == 'false'
-        env:
-          ANTHROPIC_API_KEY: ${{ secrets.ANTHROPIC_API_KEY }}
-          CLAUDE_SUMMARY_MODEL: claude-sonnet-4-5-20250929
-        run: |
-          cd ${{ github.workspace }}/mle-bench
-          source venv/bin/activate
-
-          echo "Installing anthropic package for log summarization..."
-          pip install anthropic
-
-          RUN_GROUP=$(ls -t runs/ 2>/dev/null | head -1)
-
-          if [ -z "$RUN_GROUP" ]; then
-            echo "No run group found; skipping log summarization."
-            exit 0
-          fi
-
-          echo "RUN_GROUP=$RUN_GROUP" >> $GITHUB_ENV
-
-          echo "Running log summarization with Claude..."
-          python scripts/summarize_logs.py \
-            --run-group "$RUN_GROUP" \
-            --output-dir "runs/$RUN_GROUP/log_reviews" \
-            --output-zip "runs/$RUN_GROUP/log_reviews.zip" \
-            --model "${CLAUDE_SUMMARY_MODEL}"
-
-      - name: Display log summaries
-        if: always() && github.event.inputs.dry_run == 'false'
-        run: |
-          cd ${{ github.workspace }}/mle-bench
-
-          RUN_GROUP=$(ls -t runs/ 2>/dev/null | head -1)
-
-          if [ -z "$RUN_GROUP" ]; then
-            echo "No run group found; skipping summary display."
-            exit 0
-          fi
-
-          REVIEWS_DIR="runs/$RUN_GROUP/log_reviews"
-
-          if [ ! -d "$REVIEWS_DIR" ]; then
-            echo "⚠️  No log reviews directory found at $REVIEWS_DIR"
-            exit 0
-          fi
-
-          echo ""
-          echo "=========================================="
-          echo "Agent Log Summaries"
-          echo "=========================================="
-          echo "Run group: $RUN_GROUP"
-          echo ""
-
-          # Display summaries for each competition
-          for run_dir in "$REVIEWS_DIR"/*; do
-            if [ -d "$run_dir" ]; then
-              RUN_NAME=$(basename "$run_dir")
-              SUMMARY_FILE="$run_dir/claude-summary.txt"
-
-              if [ -f "$SUMMARY_FILE" ]; then
-                echo "────────────────────────────────────────"
-                echo "Competition: $RUN_NAME"
-                echo "────────────────────────────────────────"
-                cat "$SUMMARY_FILE"
-                echo ""
-              fi
-            fi
-          done
-
-          echo "=========================================="
-          echo "Download 'agent-log-summaries' artifact for full details"
-          echo "=========================================="
 
       - name: Upload results
         if: always() && github.event.inputs.dry_run == 'false'
@@ -260,15 +177,6 @@
             ${{ github.workspace }}/mle-bench/runs/*/results.json
           retention-days: 90
 
-      - name: Upload log summaries
-        if: always() && github.event.inputs.dry_run == 'false'
-        uses: actions/upload-artifact@v4
-        with:
-          name: agent-log-summaries-${{ github.ref_name }}-run${{ github.run_number }}
-          path: ${{ github.workspace }}/mle-bench/runs/*/log_reviews.zip
-          if-no-files-found: warn
-          retention-days: 90
-
       - name: Display results summary
         if: always() && github.event.inputs.dry_run == 'false'
         run: |
