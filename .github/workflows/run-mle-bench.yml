--- conflicted
+++ resolved
@@ -36,21 +36,14 @@
           - gpu-2
           - gpu-3
           - gpu-4
-<<<<<<< HEAD
-=======
           - gpu-5
           - gpu-6
           - gpu-7
->>>>>>> f796db62
         default: 'any'
 
 jobs:
   run-agent:
-<<<<<<< HEAD
-    # Support concurrency: 4 (no group = all can run simultaneously)
-=======
     # Support concurrency: 7 (no group = all can run simultaneously)
->>>>>>> f796db62
     runs-on:
       - self-hosted
       - gpu
